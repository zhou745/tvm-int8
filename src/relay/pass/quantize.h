/*
 * Licensed to the Apache Software Foundation (ASF) under one
 * or more contributor license agreements.  See the NOTICE file
 * distributed with this work for additional information
 * regarding copyright ownership.  The ASF licenses this file
 * to you under the Apache License, Version 2.0 (the
 * "License"); you may not use this file except in compliance
 * with the License.  You may obtain a copy of the License at
 *
 *   http://www.apache.org/licenses/LICENSE-2.0
 *
 * Unless required by applicable law or agreed to in writing,
 * software distributed under the License is distributed on an
 * "AS IS" BASIS, WITHOUT WARRANTIES OR CONDITIONS OF ANY
 * KIND, either express or implied.  See the License for the
 * specific language governing permissions and limitations
 * under the License.
 */

/*!
 *  Copyright (c) 2018 by Contributors.
 *
 * \file tvm/relay/pass/quantize.h
 * \brief Header of definitions for quantization
 */
#ifndef TVM_RELAY_PASS_QUANTIZE_H_
#define TVM_RELAY_PASS_QUANTIZE_H_

#include <tvm/relay/op.h>
#include <tvm/relay/expr.h>
#include <string>
#include "pattern_util.h"

namespace tvm {
namespace relay {
namespace quantize {

/*! \brief Kind of annotate field */
enum QAnnotateKind : int {
  kQInput = 1,
  kQWeight = 2,
  kQActivation = 3,
  kQBias = 4,
};

/*!
 * \brief TempExpr used during annotate forward rewrite.
 */
class QAnnotateExpr;
/*!
 * \brief TempExprNode used during annotate forward rewrite.
 */
class QAnnotateExprNode : public TempExprNode {
 public:
  /*! \brief The original expression */
  Expr expr;
  /*! \brief The kind of annotate field */
  QAnnotateKind kind;

  void VisitAttrs(tvm::AttrVisitor* v) final {
    v->Visit("expr", &expr);
    v->Visit("kind", &kind);
  }

  TVM_DLL static QAnnotateExpr make(Expr expr, QAnnotateKind kind);

  Expr Realize() const final;

  static constexpr const char* _type_key = "relay.QAnnotateExpr";
  TVM_DECLARE_NODE_TYPE_INFO(QAnnotateExprNode, TempExprNode);
};

RELAY_DEFINE_NODE_REF(QAnnotateExpr, QAnnotateExprNode, TempExpr);


/*! \brief TempExpr used during realize forward rewrite. */
class QRealizeExpr;
/*! \brief TempExpr representing integer. */
class QRealizeIntExpr;

class QRealizeExprNode : public TempExprNode {
 public:
  /*! \brief The original expression */
  Expr data;
  static constexpr const char* _type_key = "relay.quantize.QRealizeExpr";
  TVM_DECLARE_BASE_NODE_INFO(QRealizeExprNode, TempExprNode);
};

RELAY_DEFINE_NODE_REF(QRealizeExpr, QRealizeExprNode, TempExpr);


class QRealizeIntExprNode : public QRealizeExprNode {
 public:
  Expr dom_scale;
  /*! \brief current data type */
  DataType dtype;

  void VisitAttrs(tvm::AttrVisitor* v) final {
    v->Visit("data", &data);
    v->Visit("dom_scale", &dom_scale);
    v->Visit("dtype", &dtype);
  }

  Expr Realize() const final;

  TVM_DLL static QRealizeIntExpr make(Expr data, Expr dom_scale, DataType dtype);

  static constexpr const char * _type_key = "relay.quantize.QRealizeIntExpr";
  TVM_DECLARE_NODE_TYPE_INFO(QRealizeIntExprNode, QRealizeExprNode);
};

RELAY_DEFINE_NODE_REF(QRealizeIntExpr, QRealizeIntExprNode, QRealizeExpr);


class QConfig;

/*!
* \brief Container for build configuration options
*/
class QConfigNode : public Node {
 public:
  int nbit_input = 8;
  int nbit_weight = 8;
  int nbit_activation = 32;
  int nbit_bias = 32;
  DataType dtype_input = Int(8);
  DataType dtype_weight = Int(8);
  DataType dtype_activation = Int(32);
  DataType dtype_bias = Int(32);
  double global_scale = 8.0;
  int skip_k_conv = 1;
  bool round_for_shift = true;
  bool store_lowbit_output = true;
  Array<Expr> debug_enabled_ops = Array<Expr>(NodePtr<Node>(nullptr));
  bool use_stop_fusion = true;
<<<<<<< HEAD
  bool quantize_dense = true;
=======
  int num_qconv = 1;
>>>>>>> edb80fac

  void VisitAttrs(AttrVisitor* v) final {
    v->Visit("nbit_input", &nbit_input);
    v->Visit("nbit_weight", &nbit_weight);
    v->Visit("nbit_activation", &nbit_activation);
    v->Visit("nbit_bias", &nbit_bias);
    v->Visit("dtype_input", &dtype_input);
    v->Visit("dtype_weight", &dtype_weight);
    v->Visit("dtype_activation", &dtype_activation);
    v->Visit("dtype_bias", &dtype_bias);
    v->Visit("global_scale", &global_scale);
    v->Visit("skip_k_conv", &skip_k_conv);
    v->Visit("round_for_shift", &round_for_shift);
    v->Visit("store_lowbit_output", &store_lowbit_output);
    v->Visit("debug_enabled_ops", &debug_enabled_ops);
    v->Visit("use_stop_fusion", &use_stop_fusion);
    v->Visit("quantize_dense", &quantize_dense);
<<<<<<< HEAD
=======
    v->Visit("num_qconv", &num_qconv);
>>>>>>> edb80fac
  }

  static constexpr const char* _type_key = "relay.quantize.QConfig";
  TVM_DECLARE_NODE_TYPE_INFO(QConfigNode, Node);
};

/*!
* \brief Container for build configuration options
*/
class QConfig : public NodeRef {
 public:
  QConfig() {}
  explicit QConfig(NodePtr<Node> n) : NodeRef(n) {}

  const QConfigNode* operator->() const {
    return static_cast<const QConfigNode*>(node_.get());
  }

  QConfigNode* operator->() {
    return static_cast<QConfigNode*>(node_.get());
  }

  /*!
   * \brief Push a new BuildConfig context onto the thread local stack.
   * \param build_config The configuration to set as the current context.
   */
  static void EnterQConfigScope(const QConfig& qconfig);

  /*!
   * \brief Pop a build config off the thread local context stack, restoring the previous
   * configuration as the current context.
   */
  static void ExitQConfigScope();

  /*!
   * \brief Get the current BuildConfig context from thread local storage, or a default
   * configuration if a BuildConfig scope has not been entered.
   * \return The configuration that is the current context.
   */
  static QConfig& Current();

  using ContainerType = QConfigNode;
};

/*!
 * \brief RAII container to provide a scoped BuildConfig context. Pushes a configuration onto the
 * context stack when constructed, and pops it when destructed.
 */
struct QConfigContext {
  /*!
   * \brief Enter a new BuildConfig context. The given BuildConfig becomes the new current
   * context. When the BuildConfigContext is destructed, the previous context is restored.
   * \param build_config The BuildConfig to set as the new current context.
   */
  explicit QConfigContext(const QConfig& qconfig) {
    QConfig::EnterQConfigScope(qconfig);
  }

  /*! \brief Destructor. Pops the context off the thread local stack. */
  ~QConfigContext() {
    QConfig::ExitQConfigScope();
  }
};

/*!
* \brief Construct a BuildConfig containing a new BuildConfigNode
* \return The new BuildConfig
*/
TVM_DLL QConfig qconfig();

}  // namespace quantize
}  // namespace relay
}  // namespace tvm
#endif  // TVM_RELAY_PASS_QUANTIZE_H_<|MERGE_RESOLUTION|>--- conflicted
+++ resolved
@@ -133,11 +133,8 @@
   bool store_lowbit_output = true;
   Array<Expr> debug_enabled_ops = Array<Expr>(NodePtr<Node>(nullptr));
   bool use_stop_fusion = true;
-<<<<<<< HEAD
   bool quantize_dense = true;
-=======
   int num_qconv = 1;
->>>>>>> edb80fac
 
   void VisitAttrs(AttrVisitor* v) final {
     v->Visit("nbit_input", &nbit_input);
@@ -155,10 +152,7 @@
     v->Visit("debug_enabled_ops", &debug_enabled_ops);
     v->Visit("use_stop_fusion", &use_stop_fusion);
     v->Visit("quantize_dense", &quantize_dense);
-<<<<<<< HEAD
-=======
     v->Visit("num_qconv", &num_qconv);
->>>>>>> edb80fac
   }
 
   static constexpr const char* _type_key = "relay.quantize.QConfig";
