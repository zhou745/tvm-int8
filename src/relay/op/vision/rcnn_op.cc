--- conflicted
+++ resolved
@@ -26,14 +26,10 @@
 #include <tvm/relay/op_attr_types.h>
 #include <tvm/relay/attrs/vision.h>
 #include <topi/contrib/proposal.h>
-<<<<<<< HEAD
 #include <topi/contrib/decode_BBox.h>
 #include "../../../contrib/mxnet/proposal.h"
 #include "../../../contrib/mxnet/decode_BBox.h"
-=======
-#include "../../../contrib/mxnet/proposal.h"
-
->>>>>>> edb80fac
+
 namespace tvm {
 namespace relay {
 
@@ -214,7 +210,6 @@
                                  param->rpn_post_nms_top_n, param->rpn_min_size, param->iou_loss)};
                        });
 
-<<<<<<< HEAD
 TVM_REGISTER_NODE_TYPE(Decode_BBoxAttrs);
 
 bool Decode_BBoxRel(const Array<Type>& types, int num_inputs, const Attrs& attrs,
@@ -289,8 +284,6 @@
                        });
 
 
-=======
->>>>>>> edb80fac
 Expr MakeROIAlignV2(Expr data, Expr rois, Array<IndexExpr> pooled_size, double spatial_scale,
                     std::string layout) {
   auto attrs = make_node<ROIAlignAttrs>();
