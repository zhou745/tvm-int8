--- conflicted
+++ resolved
@@ -72,10 +72,7 @@
 
 #include <topi/contrib/proposal.h>
 #include <topi/contrib/post_detection.h>
-<<<<<<< HEAD
 #include <topi/contrib/decode_BBox.h>
-=======
->>>>>>> edb80fac
 
 namespace topi {
 
@@ -411,15 +408,12 @@
 TVM_REGISTER_GLOBAL("topi.nn.dense")
 .set_body([](TVMArgs args, TVMRetValue *rv) {
   *rv = nn::dense(args[0], args[1], args[2], args[3]);
-<<<<<<< HEAD
-=======
   });
 
 /* Ops from nn/bias_add.h */
 TVM_REGISTER_GLOBAL("topi.nn.bias_add")
 .set_body([](TVMArgs args, TVMRetValue *rv) {
   *rv = nn::bias_add(args[0], args[1], args[2]);
->>>>>>> edb80fac
   });
 
 /* Ops from nn/batch_matmul.h */
@@ -512,14 +506,11 @@
           args[9], args[10]);
 });
 
-<<<<<<< HEAD
 TVM_REGISTER_GLOBAL("topi.cuda.decode_BBox")
 .set_body([](TVMArgs args, TVMRetValue *rv){
   *rv = decode_BBox(args[0], args[1], args[2], args[3], args[4], args[5]);
 });
 
-=======
->>>>>>> edb80fac
 TVM_REGISTER_GLOBAL("topi.cuda.post_detection")
 .set_body([](TVMArgs args, TVMRetValue *rv) {
   *rv = post_detection(args[0], args[1], args[2], args[3], args[4], args[5], args[6]);
