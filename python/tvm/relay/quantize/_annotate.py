--- conflicted
+++ resolved
@@ -182,13 +182,10 @@
 def dense_rewrite(ref_call, new_args, ctx):
     """Rewrite function for dense. Lhs of dense will be quantized to input field, and rhs of
     dense will be quantized to weight field. Output would be in activation field."""
-<<<<<<< HEAD
     print(current_qconfig().quantize_dense)
     #if not current_qconfig().quantize_dense:
     return None
     assert False
-=======
->>>>>>> edb80fac
     cnt = _conv_counter()
     if cnt < current_qconfig().skip_k_conv:
         return None
